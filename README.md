--- conflicted
+++ resolved
@@ -55,11 +55,7 @@
 
  1. Clone the project to a local folder.
  1. Navigate to project root folder in terminal.
-<<<<<<< HEAD
  2. Create new Anaconda environment called `mapps_tools` with `python3.6` and required
-=======
- 2. Create new Anaconda environment called `spice_tools` with `python3.6` and required
->>>>>>> a6e95339
  packages:
    - `conda env create -f environment.yml`
  4. Activate the newly created environment:
@@ -67,11 +63,7 @@
    - (Using bash, you need to do `source activate mapps_tools`.)
  3. Run tests to see if everything is working:
    - `python setup.py test`
-<<<<<<< HEAD
    - You can now `import mapps_tools`, `import mapps_tools.mosaics`, etc. when you are in the root project folder.
-=======
-   - You can now `import spice_tools`, `import spice_tools.mosaics`, etc. when you are in the root project folder.
->>>>>>> a6e95339
  4. (Optional) If you want to use the module outside of its working directory, you need to install it into the current environment:
    - `python setup.py install`
    - You can now `import mapps_tools`, `import mapps_tools.mosaics`, etc. anywhere.
@@ -95,11 +87,7 @@
  1. Navigate to project root folder in terminal.
  3. Run tests to see if everything is working:
    - `python setup.py test`
-<<<<<<< HEAD
    - You can now `import mapps_tools`, `import mapps_tools.mosaics`, etc. when you are in the root project folder.
-=======
-   - You can now `import spice_tools`, `import spice_tools.mosaics`, etc. when you are in the root project folder.
->>>>>>> a6e95339
  4. (Optional) If you want to use the module outside of its working directory, you need to install it into the local Python module index:
    - `python setup.py install`
    - You can now `import mapps_tools`, `import mapps_tools.mosaics`, etc. anywhere.
